--- conflicted
+++ resolved
@@ -1,10 +1,6 @@
 import * as fs from 'fs';
 import { expect } from 'chai';
-<<<<<<< HEAD
-import { AALiteralExpression, AfterProgramCreateEvent, AssignmentStatement, BsDiagnostic, ParseMode, Parser, util } from 'brighterscript';
-=======
-import { AALiteralExpression, AssignmentStatement, ParseMode, Parser, Program, util } from 'brighterscript';
->>>>>>> 5c594836
+import { AALiteralExpression, AfterProgramCreateEvent, AssignmentStatement, ParseMode, Parser, Program, util } from 'brighterscript';
 import Linter from '../../Linter';
 import CodeStyle, { collectWrappingAAMembersIndexes } from './index';
 import bslintFactory, { BsLintConfig } from '../../index';
@@ -55,7 +51,7 @@
             }
         } as BsLintConfig);
         program.plugins.add(bslintFactory());
-        program.plugins.emit('afterProgramCreate', program);
+        program.plugins.emit('afterProgramCreate', { builder: {} as any, program: program });
         return program;
     }
 
