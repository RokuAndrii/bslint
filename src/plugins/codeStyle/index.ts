--- conflicted
+++ resolved
@@ -1,9 +1,4 @@
-<<<<<<< HEAD
-import { BsDiagnostic, createVisitor, FunctionExpression, isBrsFile, isGroupingExpression, TokenKind, WalkMode, CancellationTokenSource, DiagnosticSeverity, OnGetCodeActionsEvent, AALiteralExpression, isVoidType, CompilerPlugin, AfterFileValidateEvent, Expression, Statement, SymbolTypeFlag } from 'brighterscript';
-=======
 import {
-    BscFile,
-    XmlFile,
     BsDiagnostic,
     createVisitor,
     FunctionExpression,
@@ -15,12 +10,16 @@
     CancellationTokenSource,
     DiagnosticSeverity,
     OnGetCodeActionsEvent,
-    isCommentStatement,
     AALiteralExpression,
-    AAMemberExpression,
-    BrsFile
+    BrsFile,
+    CompilerPlugin,
+    AfterFileValidateEvent,
+    Expression,
+    isVoidType,
+    Statement,
+    SymbolTypeFlag,
+    XmlFile
 } from 'brighterscript';
->>>>>>> 0f241bc0
 import { RuleAAComma } from '../..';
 import { addFixesToEvent } from '../../textEdit';
 import { PluginContext } from '../../util';
@@ -41,12 +40,6 @@
         extractFixes(addFixes, event.diagnostics);
     }
 
-<<<<<<< HEAD
-    afterFileValidate(event: AfterFileValidateEvent) {
-        const { file } = event;
-        if (!isBrsFile(file) || this.lintContext.ignores(file)) {
-            return;
-=======
     validateXMLFile(file: XmlFile) {
         const diagnostics: Omit<BsDiagnostic, 'file'>[] = [];
         const { noArrayComponentFieldType, noAssocarrayComponentFieldType } = this.lintContext.severity;
@@ -54,29 +47,27 @@
         const validateArrayComponentFieldType = noArrayComponentFieldType !== DiagnosticSeverity.Hint;
         const validateAssocarrayComponentFieldType = noAssocarrayComponentFieldType !== DiagnosticSeverity.Hint;
 
-        for (const field of file.parser?.ast?.component?.api?.fields ?? []) {
-            const { tag, attributes } = field;
-            if (tag.text === 'field') {
-                const typeAttribute = attributes.find(({ key }) => key.text === 'type');
-
-                const typeValue = typeAttribute?.value.text;
+        for (const field of file.parser?.ast?.componentElement?.interfaceElement?.fields ?? []) {
+            if (field.tokens.startTagName?.text?.toLowerCase() === 'field') {
+                const typeAttribute = field.getAttribute('type');
+
+                const typeValue = typeAttribute?.tokens?.value?.text?.toLowerCase();
                 if (typeValue === 'array' && validateArrayComponentFieldType) {
                     diagnostics.push(
                         messages.noArrayFieldType(
-                            typeAttribute.value.range,
+                            typeAttribute?.tokens?.value?.location?.range,
                             noArrayComponentFieldType
                         )
                     );
                 } else if (typeValue === 'assocarray' && validateAssocarrayComponentFieldType) {
                     diagnostics.push(
                         messages.noAssocarrayFieldType(
-                            typeAttribute.value.range,
+                            typeAttribute?.tokens?.value?.location?.range,
                             noAssocarrayComponentFieldType
                         )
                     );
                 }
             }
->>>>>>> 0f241bc0
         }
 
         return diagnostics;
@@ -227,7 +218,8 @@
         return diagnostics;
     }
 
-    afterFileValidate(file: BscFile) {
+    afterFileValidate(event: AfterFileValidateEvent) {
+        const { file } = event;
         if (this.lintContext.ignores(file)) {
             return;
         }
