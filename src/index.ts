<<<<<<< HEAD
import { BsConfig, Program, DiagnosticSeverity, AfterProgramCreateEvent, AfterProgramValidateEvent } from 'brighterscript';
=======
import { BsConfig, Program, DiagnosticSeverity, CompilerPlugin } from 'brighterscript';
>>>>>>> 81aa8533
import Linter from './Linter';
import CheckUsage from './plugins/checkUsage';
import CodeStyle from './plugins/codeStyle';
import TrackCodeFlow from './plugins/trackCodeFlow';
import { PluginWrapperContext, createContext } from './util';

export type RuleSeverity = 'error' | 'warn' | 'info' | 'off';
export type RuleInlineIf = 'never' | 'no-then' | 'then' | 'off';
export type RuleBlockIf = 'no-then' | 'then' | 'off';
export type RuleCondition = 'no-group' | 'group' | 'off';
export type RuleFunction = 'no-function' | 'no-sub' | 'auto' | 'off';
export type RuleAAComma = 'always' | 'no-dangling' | 'never' | 'off';
export type RuleTypeAnnotations = 'all' | 'return' | 'args' | 'off';
export type RuleEolLast = 'always' | 'never' | 'off';

export type BsLintConfig = Pick<BsConfig, 'project' | 'rootDir' | 'files' | 'cwd' | 'watch'> & {
    lintConfig?: string;
    rules?: {
        'assign-all-paths'?: RuleSeverity;
        'unsafe-path-loop'?: RuleSeverity;
        'unsafe-iterators'?: RuleSeverity;
        'unreachable-code'?: RuleSeverity;
        'case-sensitivity'?: RuleSeverity;
        'unused-variable'?: RuleSeverity;
        'consistent-return'?: RuleSeverity;
        'no-stop'?: RuleSeverity;
        // 'only-function'?: RuleSeverity,
        // 'only-sub'?: RuleSeverity,
        'inline-if-style'?: RuleInlineIf;
        'block-if-style'?: RuleBlockIf;
        'condition-style'?: RuleCondition;
        'named-function-style'?: RuleFunction;
        'anon-function-style'?: RuleFunction;
        'aa-comma-style'?: RuleAAComma;
        'type-annotations'?: RuleTypeAnnotations;
        'no-print'?: RuleSeverity;
        'no-todo'?: RuleSeverity;
        // Will be transformed to RegExp type when program context is created.
        'todo-pattern'?: string;
        'eol-last'?: RuleEolLast;
    };
    globals?: string[];
    ignores?: string[];
    fix?: boolean;
    checkUsage?: boolean;
};

export type BsLintSeverity = DiagnosticSeverity;

export interface BsLintRules {
    assignAllPath: BsLintSeverity;
    unsafePathLoop: BsLintSeverity;
    unsafeIterators: BsLintSeverity;
    unreachableCode: BsLintSeverity;
    caseSensitivity: BsLintSeverity;
    unusedVariable: BsLintSeverity;
    consistentReturn: BsLintSeverity;
    inlineIfStyle: RuleInlineIf;
    blockIfStyle: RuleBlockIf;
    conditionStyle: RuleCondition;
    namedFunctionStyle: RuleFunction;
    anonFunctionStyle: RuleFunction;
    aaCommaStyle: RuleAAComma;
    typeAnnotations: RuleTypeAnnotations;
    noPrint: BsLintSeverity;
    noTodo: BsLintSeverity;
    noStop: BsLintSeverity;
    eolLast: RuleEolLast;
}

export { Linter };

export default function factory(): CompilerPlugin {
    const contextMap = new WeakMap<Program, PluginWrapperContext>();
    return {
<<<<<<< HEAD
        afterProgramCreate: (event: AfterProgramCreateEvent) => {
            const { program } = event;
=======
        name: 'bslint',
        afterProgramCreate: (program: Program) => {
>>>>>>> 81aa8533
            const context = createContext(program);
            contextMap.set(program, context);

            const trackCodeFlow = new TrackCodeFlow(context);
            program.plugins.add(trackCodeFlow);

            const codeStyle = new CodeStyle(context);
            program.plugins.add(codeStyle);

            if (context.checkUsage) {
                const checkUsage = new CheckUsage(context);
                program.plugins.add(checkUsage);
            }
        },
        afterProgramValidate: async (event: AfterProgramValidateEvent) => {
            const context = contextMap.get(event.program);
            await context.applyFixes();
        }
    };
}<|MERGE_RESOLUTION|>--- conflicted
+++ resolved
@@ -1,8 +1,4 @@
-<<<<<<< HEAD
-import { BsConfig, Program, DiagnosticSeverity, AfterProgramCreateEvent, AfterProgramValidateEvent } from 'brighterscript';
-=======
-import { BsConfig, Program, DiagnosticSeverity, CompilerPlugin } from 'brighterscript';
->>>>>>> 81aa8533
+import { BsConfig, Program, DiagnosticSeverity, AfterProgramCreateEvent, AfterProgramValidateEvent, CompilerPlugin } from 'brighterscript';
 import Linter from './Linter';
 import CheckUsage from './plugins/checkUsage';
 import CodeStyle from './plugins/codeStyle';
@@ -78,13 +74,9 @@
 export default function factory(): CompilerPlugin {
     const contextMap = new WeakMap<Program, PluginWrapperContext>();
     return {
-<<<<<<< HEAD
+        name: 'bslint',
         afterProgramCreate: (event: AfterProgramCreateEvent) => {
             const { program } = event;
-=======
-        name: 'bslint',
-        afterProgramCreate: (program: Program) => {
->>>>>>> 81aa8533
             const context = createContext(program);
             contextMap.set(program, context);
 
